--- conflicted
+++ resolved
@@ -458,10 +458,6 @@
 AC_CHECK_FUNC(tparm, AC_DEFINE(HAVE_TPARM),)
 AC_CHECK_FUNC(newlocale, AC_DEFINE(HAVE_NEWLOCALE),)
 
-<<<<<<< HEAD
-=======
-
->>>>>>> 139b66e6
 dnl -- Because someone is trying to use CentOS 5.11...
 AC_MSG_CHECKING(whether you are using a gnu libc that is so old it needs a hack to use newlocale)
 AC_TRY_RUN([
@@ -470,13 +466,8 @@
 main()
 {
 	locale_t utf8_locale;
-<<<<<<< HEAD
-        utf8_locale = newlocale(LC_ALL_MASK, "en_US.UTF-8", 0);
-        exit(0);
-=======
 	utf8_locale = newlocale(LC_ALL_MASK, "en_US.UTF-8", 0);
 	exit(0);
->>>>>>> 139b66e6
 }
 ],
    AC_MSG_RESULT(no, good),
@@ -489,13 +480,8 @@
 main()
 {
 	locale_t utf8_locale;
-<<<<<<< HEAD
-        utf8_locale = newlocale(LC_ALL_MASK, "en_US.UTF-8", 0);
-        exit(0);
-=======
 	utf8_locale = newlocale(LC_ALL_MASK, "en_US.UTF-8", 0);
 	exit(0);
->>>>>>> 139b66e6
 }
    ],
    AC_MSG_RESULT(yes),
